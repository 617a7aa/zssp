--- conflicted
+++ resolved
@@ -227,11 +227,7 @@
 ZSSP is a stack of three closely related, but independent protocols. These are the \emph{Zeta Key Exchange} (ZKE), the \emph{ZeroTier Challenge Protocol} (ZCP) and the \emph{ZeroTier Fragmentation Protocol} (ZFP), described in \figureref{fig:protocol_stack}. The Zeta Key Exchange is the most complex and most essential from this stack: It is the part of ZSSP that implements Noise XK and Noise KK and directly interfaces with the upper protocol. For that reason we are going to describe it first, in isolation from the lower protocols.
 
 \begin{figure}
-<<<<<<< HEAD
 	\caption{The protocol stack of ZSSP. When the upper protocol sends a packet, it must pass down the protocol stack from the top to the bottom, where each layer may modify or adds to the packet in some way. When the datagram protocol receives a packet, it passes is up towards the top of the protocol stack. Any layer may consume the incoming packet and not pass it upwards. ZKE performs key exchanges to provide authenticated encryption to packets. ZCP protects any key exchange protocol above it from CPU exhaustion DOS attacks. And ZFP fragments packets to fit within the MTU of the protocol below it, using an algorithm that mitigates common fragmentation DOS attacks.}\label{fig:protocol_stack}
-=======
-	\caption{The protocol stack of ZSSP. When the upper protocol sends a packet, it must pass down the protocol stack from the top to the bottom, where each layer may modify or adds to the packet in some way. When the datagram protocol receives a packet, it passes it up towards the top of the protocol stack. Any layer may consume the incoming packet and not pass it upwards. The Zeta Key Exchange performs key exchanges to provide authenticated encryption to packets. The ZCP protects any key exchange protocol above it from CPU exhaustion DOS attacks. And the ZeroTier Fragmentation Protocol fragments packets to fit within the MTU of the protocol below it, in a way that mitigates common fragmentation DOS attacks.}\label{fig:protocol_stack}
->>>>>>> ab1b9d6a
 	\centering
 	\begin{tikzpicture}[stack/.style={rectangle split, rectangle split parts=#1,draw, anchor=center}]
 		\node[stack=5]  {
